--- conflicted
+++ resolved
@@ -686,13 +686,8 @@
         for exitnum in range(args.num_exits - 1):
             if args.loss_exits[exitnum][batch_index] < args.earlyexit_thresholds[exitnum]:
                 # take the results from early exit since lower than threshold
-<<<<<<< HEAD
-                args.exiterrors[exitnum].add(torch.tensor(np.array(output[exitnum].data[batch_index], ndmin=2)),
+                args.exiterrors[exitnum].add(torch.tensor(np.array(output[exitnum].data[batch_index].cpu(), ndmin=2)),
                                              torch.full([1], target[batch_index], dtype=torch.long))
-=======
-                args.exiterrors[exitnum].add(torch.tensor(np.array(output[exitnum].data[batch_index].cpu(), ndmin=2)),
-                        torch.full([1], target[batch_index], dtype=torch.long))
->>>>>>> f454fab9
                 args.exit_taken[exitnum] += 1
                 earlyexit_taken = True
                 break                    # since exit was taken, do not affect the stats of subsequent exits
@@ -700,7 +695,7 @@
         if not earlyexit_taken:
             exitnum = args.num_exits - 1
             args.exiterrors[exitnum].add(torch.tensor(np.array(output[exitnum].data[batch_index].cpu(), ndmin=2)),
-                    torch.full([1], target[batch_index], dtype=torch.long))
+                                         torch.full([1], target[batch_index], dtype=torch.long))
             args.exit_taken[exitnum] += 1
 
 
