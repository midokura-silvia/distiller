#
# Copyright (c) 2018 Intel Corporation
#
# Licensed under the Apache License, Version 2.0 (the "License");
# you may not use this file except in compliance with the License.
# You may obtain a copy of the License at
#
#      http://www.apache.org/licenses/LICENSE-2.0
#
# Unless required by applicable law or agreed to in writing, software
# distributed under the License is distributed on an "AS IS" BASIS,
# WITHOUT WARRANTIES OR CONDITIONS OF ANY KIND, either express or implied.
# See the License for the specific language governing permissions and
# limitations under the License.
#

from enum import Enum
import torch


def _prep_saturation_val_tensor(sat_val):
    is_scalar = not isinstance(sat_val, torch.Tensor)
    out = torch.tensor(sat_val) if is_scalar else sat_val.clone().detach()
    if not out.is_floating_point():
        out = out.to(torch.float32)
    if out.dim() == 0:
        out = out.unsqueeze(0)
    return is_scalar, out


def symmetric_linear_quantization_params(num_bits, saturation_val):
    is_scalar, sat_val = _prep_saturation_val_tensor(saturation_val)

    if any(sat_val < 0):
        raise ValueError('Saturation value must be >= 0')

    # Leave one bit for sign
    n = 2 ** (num_bits - 1) - 1

    # If float values are all 0, we just want the quantized values to be 0 as well. So overriding the saturation
    # value to 'n', so the scale becomes 1
    sat_val[sat_val == 0] = n
    scale = n / sat_val
    zero_point = torch.zeros_like(scale)

    if is_scalar:
        # If input was scalar, return scalars
        return scale.item(), zero_point.item()
    return scale, zero_point


def asymmetric_linear_quantization_params(num_bits, saturation_min, saturation_max,
                                          integral_zero_point=True, signed=False):
    scalar_min, sat_min = _prep_saturation_val_tensor(saturation_min)
    scalar_max, sat_max = _prep_saturation_val_tensor(saturation_max)
    is_scalar = scalar_min and scalar_max

    if scalar_max and not scalar_min:
        sat_max = sat_max.to(sat_min.device)
    elif scalar_min and not scalar_max:
        sat_min = sat_min.to(sat_max.device)

    if any(sat_min > sat_max):
        raise ValueError('saturation_min must be smaller than saturation_max')

    n = 2 ** num_bits - 1

    # Make sure 0 is in the range
    sat_min = torch.min(sat_min, torch.zeros_like(sat_min))
    sat_max = torch.max(sat_max, torch.zeros_like(sat_max))

    diff = sat_max - sat_min
    # If float values are all 0, we just want the quantized values to be 0 as well. So overriding the saturation
    # value to 'n', so the scale becomes 1
    diff[diff == 0] = n

    scale = n / diff
    zero_point = scale * sat_min
    if integral_zero_point:
        zero_point = zero_point.round()
    if signed:
        zero_point += 2 ** (num_bits - 1)
    if is_scalar:
        return scale.item(), zero_point.item()
    return scale, zero_point


def clamp(input, min, max, inplace=False):
    if inplace:
        input.clamp_(min, max)
        return input
    return torch.clamp(input, min, max)


def linear_quantize(input, scale, zero_point, inplace=False):
    if inplace:
        input.mul_(scale).sub_(zero_point).round_()
        return input
    return torch.round(scale * input - zero_point)


def linear_quantize_clamp(input, scale, zero_point, clamp_min, clamp_max, inplace=False):
    output = linear_quantize(input, scale, zero_point, inplace)
    return clamp(output, clamp_min, clamp_max, inplace)


def linear_dequantize(input, scale, zero_point, inplace=False):
    if inplace:
        input.add_(zero_point).div_(scale)
        return input
    return (input + zero_point) / scale


def get_tensor_min_max(t, per_dim=None):
    if per_dim is None:
        return t.min(), t.max()
    if per_dim >= t.dim():
        raise ValueError('Got per_dim={0}, but tensor only has {1} dimensions', per_dim, t.dim())
    view_dims = [t.shape[i] for i in range(per_dim + 1)] + [-1]
    tv = t.view(*view_dims)
    return tv.min(dim=-1)[0], tv.max(dim=-1)[0]


def get_tensor_avg_min_max(t, across_dim=None):
    min_per_dim, max_per_dim = get_tensor_min_max(t, per_dim=across_dim)
    return min_per_dim.mean(), max_per_dim.mean()


def get_tensor_max_abs(t, per_dim=None):
    min_val, max_val = get_tensor_min_max(t, per_dim=per_dim)
    return torch.max(min_val.abs_(), max_val.abs_())


def get_tensor_avg_max_abs(t, across_dim=None):
    avg_min, avg_max = get_tensor_avg_min_max(t, across_dim=across_dim)
    return torch.max(avg_min.abs_(), avg_max.abs_())


def get_tensor_mean_n_stds_min_max(t, dim=None, n_stds=1):
    if dim is not None:
        raise NotImplementedError('Setting dim != None not supported yet')
    if n_stds <= 0:
        raise ValueError('n_stds must be > 0, got {}'.format(n_stds))
    mean = t.mean()
    std = t.std()
    min_val, max_val = get_tensor_min_max(t)
    min_val = torch.max(min_val, mean - n_stds * std)
    max_val = torch.min(max_val, mean + n_stds * std)
    return min_val, max_val


def get_tensor_mean_n_stds_max_abs(t, dim=None, n_stds=1):
    min_val, max_val = get_tensor_mean_n_stds_min_max(t, dim, n_stds)
    return torch.max(min_val.abs_(), max_val.abs_())


def get_scale_approximation_shift_bits(fp32_scale, mult_bits, limit=False):
    shift_bits = torch.log2((2 ** mult_bits - 1) / fp32_scale).floor()
    if limit:
        shift_bits = min(mult_bits, shift_bits)
    return shift_bits


def get_scale_approximation_mult(fp32_scale, shift_bits):
    return (fp32_scale * (2 ** shift_bits)).floor()


def get_scale_approximation_params(fp32_scale, mult_bits, limit=False):
    shift_bits = get_scale_approximation_shift_bits(fp32_scale, mult_bits, limit=limit)
    multiplier = get_scale_approximation_mult(fp32_scale, shift_bits)
    return multiplier, shift_bits


def approx_scale_as_mult_and_shift(fp32_scale, mult_bits, limit=False):
    multiplier, shift_bits = get_scale_approximation_params(fp32_scale, mult_bits, limit=limit)
    return multiplier / (2 ** shift_bits)


class AciqClipper:
    alpha_laplace = {0: 1.05, 1: 1.86, 2: 2.83, 3: 3.89, 4: 5.03, 5: 6.2, 6: 7.41, 7: 8.64, 8: 9.89}
    alpha_laplace_positive = {0: 1.86, 1: 2.83, 2: 3.89, 3: 5.02, 4: 6.2, 5: 7.41, 6: 8.64, 7: 9.89, 8: 11.16}
    alpha_gauss = {1: 1.24, 2: 1.71, 3: 2.15, 4: 2.55, 5: 2.93, 6: 3.28, 7: 3.61, 8: 3.92}
    alpha_gauss_positive = {1: 1.71, 2: 2.15, 3: 2.55, 4: 2.93, 5: 3.28, 6: 3.61, 7: 3.92, 8: 4.2}

    class AciqClippingType(Enum):
        Laplace = 1
        Gauss = 2

    def get_alpha_laplace(self, t, across_dim=None, num_bits=8, half_range=False):
        if isinstance(t, torch.Tensor):
            # Mean of means across dims is equivalent to global mean
            b = torch.mean(torch.abs(t - t.mean()))
        elif isinstance(t, dict):
            # t is Quant Calibration activation stats dict.
            b = t['b']
        else:
            raise TypeError("Only torch.Tensors or quantization calibration activation stats dicts are acceptable.")
        return b * (AciqClipper.alpha_laplace_positive[num_bits] if half_range
                    else AciqClipper.alpha_laplace[num_bits])

    def get_alpha_gauss(self, t, across_dim=None, num_bits=8, half_range=False):
        if isinstance(t, torch.Tensor):
            # Mean of means across dims is equivalent to global mean
            std = torch.std(t)
        elif isinstance(t, dict):
            # t is Quant Calibration activation stats dict.
            std = t['std']
        else:
            raise TypeError("Only torch.Tensors or quantization calibration activation stats dicts are acceptable.")
        return std * (AciqClipper.alpha_gauss_positive[num_bits] if half_range
                      else AciqClipper.alpha_gauss[num_bits])


class AciqSymmetricClipper(AciqClipper):
    def __init__(self, num_bits, clip_type=AciqClipper.AciqClippingType.Laplace):
        self.num_bits = num_bits
        self.clip_type = clip_type

    def __call__(self, t, across_dim=None):
        if self.clip_type == AciqClipper.AciqClippingType.Laplace:
            alpha = super(AciqSymmetricClipper, self).get_alpha_laplace(t, across_dim, self.num_bits)
        else:
            alpha = super(AciqSymmetricClipper, self).get_alpha_gauss(t, across_dim, self.num_bits)
        if isinstance(t, dict):
            mean = torch.tensor(t['mean'])
        else:
            mean = t.mean()
        return torch.abs(mean) + alpha


class AciqAsymmetricClipper(AciqClipper):
    def __init__(self, num_bits, clip_type=AciqClipper.AciqClippingType.Laplace, half_range=False):
        self.num_bits = num_bits
        self.clip_type = clip_type
        self.half_range = half_range

    def __call__(self, t, across_dim=None):
        if self.clip_type == AciqClipper.AciqClippingType.Laplace:
            alpha = super(AciqAsymmetricClipper, self).get_alpha_laplace(t, across_dim, self.num_bits, half_range=self.half_range)
        else:
            alpha = super(AciqAsymmetricClipper, self).get_alpha_gauss(t, across_dim, self.num_bits, half_range=self.half_range)
        if isinstance(t, dict):
<<<<<<< HEAD
            mean, min_val = torch.tensor(t['mean']), torch.tensor(t['min'])
=======
            mean, min_val = torch.tensor(t['mean']), torch.tensor(t['avg_min'])
>>>>>>> 7606368d
        else:
            mean = t.mean()
            min_val = get_tensor_min_max(t, across_dim)[0].mean()
        min_val = torch.max(min_val, mean - alpha)

        return min_val, min_val + 2 * alpha


def get_quantized_range(num_bits, signed=True):
    if signed:
        n = 2 ** (num_bits - 1)
        return -n, n - 1
    return 0, 2 ** num_bits - 1


class LinearQuantizeSTE(torch.autograd.Function):
    @staticmethod
    def forward(ctx, input, scale, zero_point, dequantize, inplace):
        if inplace:
            ctx.mark_dirty(input)
        output = linear_quantize(input, scale, zero_point, inplace)
        if dequantize:
            output = linear_dequantize(output, scale, zero_point, inplace)
        return output

    @staticmethod
    def backward(ctx, grad_output):
        # Straight-through estimator
        return grad_output, None, None, None, None<|MERGE_RESOLUTION|>--- conflicted
+++ resolved
@@ -240,11 +240,7 @@
         else:
             alpha = super(AciqAsymmetricClipper, self).get_alpha_gauss(t, across_dim, self.num_bits, half_range=self.half_range)
         if isinstance(t, dict):
-<<<<<<< HEAD
-            mean, min_val = torch.tensor(t['mean']), torch.tensor(t['min'])
-=======
             mean, min_val = torch.tensor(t['mean']), torch.tensor(t['avg_min'])
->>>>>>> 7606368d
         else:
             mean = t.mean()
             min_val = get_tensor_min_max(t, across_dim)[0].mean()
