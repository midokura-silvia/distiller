--- conflicted
+++ resolved
@@ -254,12 +254,10 @@
 
         self._post_prepare_model()
 
-<<<<<<< HEAD
-        distiller.assign_layer_fq_names(self.model)
-=======
         # Re-transfer model to the device it was on, in case the quantizer created new parameters/buffers
         self.model.to(model_device)
->>>>>>> 2e0d147f
+
+        distiller.assign_layer_fq_names(self.model)
 
         msglogger.info('Quantized model:\n\n{0}\n'.format(self.model))
 
