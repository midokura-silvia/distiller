#
# Copyright (c) 2018 Intel Corporation
#
# Licensed under the Apache License, Version 2.0 (the "License");
# you may not use this file except in compliance with the License.
# You may obtain a copy of the License at
#
#      http://www.apache.org/licenses/LICENSE-2.0
#
# Unless required by applicable law or agreed to in writing, software
# distributed under the License is distributed on an "AS IS" BASIS,
# WITHOUT WARRANTIES OR CONDITIONS OF ANY KIND, either express or implied.
# See the License for the specific language governing permissions and
# limitations under the License.
#

""" Helper code for checkpointing models, with support for saving the pruning schedule.

Adding the schedule information in the model checkpoint is helpful in resuming
a pruning session, or for querying the pruning schedule of a sparse model.
"""

import os
import shutil
from errno import ENOENT
import logging
from numbers import Number
from tabulate import tabulate
import torch
import distiller
from distiller.utils import normalize_module_name
msglogger = logging.getLogger()


def save_checkpoint(epoch, arch, model, optimizer=None, scheduler=None,
                    extras=None, is_best=False, name=None, dir='.', compression_scheduler=None):
    """Save a pytorch training checkpoint

    Args:
        epoch: current epoch number
        arch: name of the network architecture/topology
        model: a pytorch model
        optimizer: the optimizer used in the training session
        scheduler: the CompressionScheduler instance used for training, if any
        extras: optional dict with additional user-defined data to be saved in the checkpoint.
            Will be saved under the key 'extras'
        is_best: If true, will save a copy of the checkpoint with the suffix 'best'
        name: the name of the checkpoint file
        dir: directory in which to save the checkpoint
    """
    if not os.path.isdir(dir):
        raise IOError(ENOENT, 'Checkpoint directory does not exist at', os.path.abspath(dir))

    if extras is None:
        extras = {}
    if not isinstance(extras, dict):
        raise TypeError('extras must be either a dict or None')

    filename = 'checkpoint.pth.tar' if name is None else name + '_checkpoint.pth.tar'
    fullpath = os.path.join(dir, filename)
    msglogger.info("Saving checkpoint to: %s" % fullpath)
    filename_best = 'best.pth.tar' if name is None else name + '_best.pth.tar'
    fullpath_best = os.path.join(dir, filename_best)

    checkpoint = {}
    checkpoint['epoch'] = epoch
    checkpoint['arch'] = arch
    checkpoint['state_dict'] = model.state_dict()
    if optimizer is not None:
        checkpoint['optimizer_state_dict'] = optimizer.state_dict()
        checkpoint['optimizer_type'] = type(optimizer)
    if scheduler is not None:
        checkpoint['compression_sched'] = scheduler.state_dict()
    if hasattr(model, 'thinning_recipes'):
        checkpoint['thinning_recipes'] = model.thinning_recipes
    if hasattr(model, 'quantizer_metadata'):
        checkpoint['quantizer_metadata'] = model.quantizer_metadata

    checkpoint['extras'] = extras

    torch.save(checkpoint, fullpath)
    if is_best:
        shutil.copyfile(fullpath, fullpath_best)


def load_lean_checkpoint(model, chkpt_file, model_device=None):
    return load_checkpoint(model, chkpt_file, model_device=model_device,
                           lean_checkpoint=True)[0]


def get_contents_table(d):
    def inspect_val(val):
        if isinstance(val, (Number, str)):
            return val
        elif isinstance(val, type):
            return val.__name__
        return None

    contents = [[k, type(d[k]).__name__, inspect_val(d[k])] for k in d.keys()]
    contents = sorted(contents, key=lambda entry: entry[0])
    return tabulate(contents, headers=["Key", "Type", "Value"], tablefmt="psql")


def load_checkpoint(model, chkpt_file, optimizer=None, model_device=None, *, 
                    lean_checkpoint=False, strict=False, compression_scheduler=None):
    """Load a pytorch training checkpoint.

    Args:
        model: the pytorch model to which we will load the parameters
        chkpt_file: the checkpoint file
        lean_checkpoint: if set, read into model only 'state_dict' field
        optimizer: [deprecated argument]
        model_device [str]: if set, call model.to($model_device)
                This should be set to either 'cpu' or 'cuda'.
    :returns: updated model, compression_scheduler, optimizer, start_epoch
    """
    if not os.path.isfile(chkpt_file):
        raise IOError(ENOENT, 'Could not find a checkpoint file at', chkpt_file)

    msglogger.info("=> loading checkpoint %s", chkpt_file)
    checkpoint = torch.load(chkpt_file, map_location=lambda storage, loc: storage)
    msglogger.info('=> Checkpoint contents:\n%s\n' % get_contents_table(checkpoint))
    if 'extras' in checkpoint:
        msglogger.info("=> Checkpoint['extras'] contents:\n{}\n".format(get_contents_table(checkpoint['extras'])))

    if 'state_dict' not in checkpoint:
        raise ValueError("Checkpoint must contain the model parameters under the key 'state_dict'")

    checkpoint_epoch = checkpoint.get('epoch', None)
    start_epoch = checkpoint_epoch + 1 if checkpoint_epoch is not None else 0

    compression_scheduler = None
    normalize_dataparallel_keys = False
    if 'compression_sched' in checkpoint:
        compression_scheduler = distiller.CompressionScheduler(model)
        try:
            compression_scheduler.load_state_dict(checkpoint['compression_sched'], normalize_dataparallel_keys)
        except KeyError as e:
            # A very common source of this KeyError is loading a GPU model on the CPU.
            # We rename all of the DataParallel keys because DataParallel does not execute on the CPU.
            normalize_dataparallel_keys = True
            compression_scheduler.load_state_dict(checkpoint['compression_sched'], normalize_dataparallel_keys)
        msglogger.info("Loaded compression schedule from checkpoint (epoch {})".format(
            checkpoint_epoch))
    else:
        msglogger.info("Warning: compression schedule data does not exist in the checkpoint")

    if 'thinning_recipes' in checkpoint:
        if 'compression_sched' not in checkpoint:
            raise KeyError("Found thinning_recipes key, but missing mandatory key compression_sched")
        msglogger.info("Loaded a thinning recipe from the checkpoint")
        # Cache the recipes in case we need them later
        model.thinning_recipes = checkpoint['thinning_recipes']
        if normalize_dataparallel_keys:
            model.thinning_recipes = [distiller.get_normalized_recipe(recipe) for recipe in model.thinning_recipes]
        distiller.execute_thinning_recipes_list(model,
                                                compression_scheduler.zeros_mask_dict,
                                                model.thinning_recipes)

    if 'quantizer_metadata' in checkpoint:
        msglogger.info('Loaded quantizer metadata from the checkpoint')
        qmd = checkpoint['quantizer_metadata']
        quantizer = qmd['type'](model, **qmd['params'])
<<<<<<< HEAD
        # The optimizer is included in the quantizer_metadata checkpoint if
        # it was defined in the previous session.
        # If not - just use the current optimizer.
        optimizer = quantizer.optimizer or optimizer
        quantizer.prepare_model()
=======
        quantizer.prepare_model(qmd['dummy_input'])
>>>>>>> 6782ccae

    if normalize_dataparallel_keys:
            checkpoint['state_dict'] = {normalize_module_name(k): v for k, v in checkpoint['state_dict'].items()}
    anomalous_keys = model.load_state_dict(checkpoint['state_dict'], strict)
    if anomalous_keys:
        # This is pytorch 1.1+
        missing_keys, unexpected_keys = anomalous_keys
        if unexpected_keys:
            msglogger.warning("Warning: the loaded checkpoint (%s) contains %d unexpected state keys" % (chkpt_file, len(unexpected_keys)))
        if missing_keys:
            raise ValueError("The loaded checkpoint (%s) is missing %d state keys" % (chkpt_file, len(missing_keys)))
            
    if model_device is not None:
        model.to(model_device)

    if lean_checkpoint:
        msglogger.info("=> loaded 'state_dict' from checkpoint '{}'".format(str(chkpt_file)))
        return (model, None, None, 0)

    def _load_optimizer(cls, src_state_dict, model):
        """Initiate optimizer with model parameters and load src_state_dict"""
        # initiate the dest_optimizer with a dummy learning rate,
        # this is required to support SGD.__init__()
        dest_optimizer = cls(model.parameters(), lr=1)
        dest_optimizer.load_state_dict(src_state_dict)
        return dest_optimizer

    if optimizer is None:
        try:
            optimizer = _load_optimizer(checkpoint['optimizer_type'],
                checkpoint['optimizer_state_dict'], model)
        except KeyError:
            # Older checkpoints do support optimizer loading: They either had an 'optimizer' field
            # (different name) which was not used during the load, or they didn't even checkpoint
            # the optimizer.
            optimizer = None

    if optimizer is not None:
        msglogger.info('Optimizer of type {type} was loaded from checkpoint'.format(
            type=type(optimizer)))
        msglogger.info('Optimizer Args: {}'.format(
            dict((k,v) for k,v in optimizer.state_dict()['param_groups'][0].items()
                            if k != 'params')))
    else:
        msglogger.warning('Optimizer could not be loaded from checkpoint.')

    msglogger.info("=> loaded checkpoint '{f}' (epoch {e})".format(f=str(chkpt_file),
                                                                   e=checkpoint_epoch))
    return (model, compression_scheduler, optimizer, start_epoch)<|MERGE_RESOLUTION|>--- conflicted
+++ resolved
@@ -161,15 +161,11 @@
         msglogger.info('Loaded quantizer metadata from the checkpoint')
         qmd = checkpoint['quantizer_metadata']
         quantizer = qmd['type'](model, **qmd['params'])
-<<<<<<< HEAD
         # The optimizer is included in the quantizer_metadata checkpoint if
         # it was defined in the previous session.
         # If not - just use the current optimizer.
         optimizer = quantizer.optimizer or optimizer
-        quantizer.prepare_model()
-=======
         quantizer.prepare_model(qmd['dummy_input'])
->>>>>>> 6782ccae
 
     if normalize_dataparallel_keys:
             checkpoint['state_dict'] = {normalize_module_name(k): v for k, v in checkpoint['state_dict'].items()}
